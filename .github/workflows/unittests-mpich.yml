# This workflow is used to run the unittest of pyiron

name: mpich

on:
  push:
    branches: [ main ]
  pull_request:
    branches: [ main ]

jobs:
  build:

    runs-on: ${{ matrix.operating-system }}
    strategy:
      matrix:
        include:
        - operating-system: macos-11
          python-version: '3.11'
          label: osx-64-py-3-11
          prefix: /Users/runner/miniconda3/envs/my-env

        - operating-system: ubuntu-latest
          python-version: '3.11'
          label: linux-64-py-3-11
          prefix: /usr/share/miniconda3/envs/my-env

    steps:
    - uses: actions/checkout@v4
    - name: Setup Mambaforge
      uses: conda-incubator/setup-miniconda@v2
      with:
        python-version: ${{ matrix.python-version }}
        miniforge-variant: Mambaforge
        channels: conda-forge
        channel-priority: strict
        activate-environment: my-env
        environment-file: .ci_support/environment-mpich.yml
        use-mamba: true
<<<<<<< HEAD
    - name: Update environment
      run: mamba env update -n my-env -f environment-mpich.yml
    - name: Setup
      shell: bash -l {0}
      run: pip install --no-deps .
    - name: Test
      shell: bash -l {0}
      timeout-minutes: 30
      run: cd tests; python -m unittest discover .
=======
    - name: Test
      shell: bash -l {0}
      timeout-minutes: 30
      run: |
        pip install versioneer[toml]==0.29
        pip install . --no-deps --no-build-isolation
        for f in $(ls tests/*.py); do echo $f; python $f; done
>>>>>>> e75e2f89
<|MERGE_RESOLUTION|>--- conflicted
+++ resolved
@@ -37,22 +37,10 @@
         activate-environment: my-env
         environment-file: .ci_support/environment-mpich.yml
         use-mamba: true
-<<<<<<< HEAD
-    - name: Update environment
-      run: mamba env update -n my-env -f environment-mpich.yml
-    - name: Setup
-      shell: bash -l {0}
-      run: pip install --no-deps .
-    - name: Test
-      shell: bash -l {0}
-      timeout-minutes: 30
-      run: cd tests; python -m unittest discover .
-=======
     - name: Test
       shell: bash -l {0}
       timeout-minutes: 30
       run: |
         pip install versioneer[toml]==0.29
         pip install . --no-deps --no-build-isolation
-        for f in $(ls tests/*.py); do echo $f; python $f; done
->>>>>>> e75e2f89
+        cd tests; python -m unittest discover .