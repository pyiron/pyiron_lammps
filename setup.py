--- conflicted
+++ resolved
@@ -30,21 +30,11 @@
     packages=find_packages(exclude=["*tests*", "*docs*", "*binder*", "*conda*", "*notebooks*", "*.ci_support*"]),
     install_requires=[
         'ase==3.22.1',
-<<<<<<< HEAD
-        'numpy==1.25.2',
-        'pandas==2.0.2',
-        'pylammpsmpi==0.2.1',
-        'pympipool==0.6.2',
-        'scipy==1.11.1',
-        'spglib==2.0.2',
-        'structuretoolkit==0.0.8',
-=======
         'atomistics==0.0.5',
-        'numpy==1.23.5',
+        'numpy==1.26.0',
         'pandas==2.1.1',
         'pylammpsmpi==0.2.3',
         'pympipool==0.7.0',
->>>>>>> 6be5f09d
     ],
     cmdclass=versioneer.get_cmdclass(),
 )