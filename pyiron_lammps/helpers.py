--- conflicted
+++ resolved
@@ -1,13 +1,8 @@
 import os
-from ase.build import bulk
+
 from pylammpsmpi import LammpsASELibrary
 
 from pyiron_lammps.potential import view_potentials
-<<<<<<< HEAD
-from pyiron_lammps.wrapper import PyironLammpsLibrary
-=======
-from pyiron_lammps.sqs import get_sqs_structures
->>>>>>> d3130645
 
 
 def update_potential_paths(df_pot, resource_path):
