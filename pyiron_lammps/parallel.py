--- conflicted
+++ resolved
@@ -144,7 +144,7 @@
         )
     else:
         return calculate_energy_volume_curve(
-            lmp=_get_lammps_mpi(enable_mpi=enable_mpi),
+            lmp=lmp,
             structure=structure,
             potential_dataframe=potential_dataframe,
             num_points=num_points,
@@ -157,7 +157,6 @@
         )
 
 
-<<<<<<< HEAD
 def _calc_molecular_dynamics_thermal_expansion_serial(input_parameter):
     (
         structure,
@@ -176,74 +175,48 @@
         dist,
         minimization_activated,
         enable_mpi,
-        minimization_activated,
+        lmp,
     ) = input_parameter
-    return calculate_molecular_dynamics_thermal_expansion(
-        lmp=_get_lammps_mpi(enable_mpi=enable_mpi),
-        structure=structure,
-        potential_dataframe=potential_dataframe,
-        Tstart=Tstart,
-        Tstop=Tstop,
-        Tstep=Tstep,
-        Tdamp=Tdamp,
-        run=run,
-        thermo=thermo,
-        timestep=timestep,
-        Pstart=Pstart,
-        Pstop=Pstop,
-        Pdamp=Pdamp,
-        seed=seed,
-        dist=dist,
-        minimization_activated=minimization_activated,
-    )
-
-
-def optimize_structure_parallel(structure, potential_dataframe, cores=1):
-    if isinstance(structure, (list, np.ndarray)):
-        if isinstance(potential_dataframe, (list, np.ndarray)):
-            if len(structure) == len(potential_dataframe):
-                return _parallel_execution(
-                    function=_optimize_structure_serial,
-                    input_parameter_lst=[
-                        [s, p] for s, p in zip(structure, potential_dataframe)
-                    ],
-                    cores=cores,
-                )
-            else:
-                raise ValueError(
-                    "Input lists have len(structure) != len(potential_dataframe) ."
-                )
-        elif isinstance(potential_dataframe, (DataFrame, Series)):
-            return _parallel_execution(
-                function=_optimize_structure_serial,
-                input_parameter_lst=[[s, potential_dataframe] for s in structure],
-                cores=cores,
-            )
-        else:
-            raise TypeError(
-                "potential_dataframe should either be an pandas.DataFrame object or a list of those. "
-            )
-    elif isinstance(structure, Atoms):
-        if isinstance(potential_dataframe, (list, np.ndarray)):
-            return _parallel_execution(
-                function=_optimize_structure_serial,
-                input_parameter_lst=[[structure, p] for p in potential_dataframe],
-                cores=cores,
-            )
-        elif isinstance(potential_dataframe, (DataFrame, Series)):
-            return optimize_structure(
-                lmp=_get_lammps_mpi(enable_mpi=False),
-                structure=structure,
-                potential_dataframe=potential_dataframe,
-            )
-        else:
-            raise TypeError(
-                "potential_dataframe should either be an pandas.DataFrame object or a list of those. "
-            )
-    else:
-        raise TypeError(
-            "structure should either be an ase.atoms.Atoms object or a list of those."
-=======
+    if lmp is None:
+        return calculate_molecular_dynamics_thermal_expansion(
+            lmp=_get_lammps_mpi(enable_mpi=enable_mpi),
+            structure=structure,
+            potential_dataframe=potential_dataframe,
+            Tstart=Tstart,
+            Tstop=Tstop,
+            Tstep=Tstep,
+            Tdamp=Tdamp,
+            run=run,
+            thermo=thermo,
+            timestep=timestep,
+            Pstart=Pstart,
+            Pstop=Pstop,
+            Pdamp=Pdamp,
+            seed=seed,
+            dist=dist,
+            minimization_activated=minimization_activated,
+        )
+    else:
+        return calculate_molecular_dynamics_thermal_expansion(
+            lmp=lmp,
+            structure=structure,
+            potential_dataframe=potential_dataframe,
+            Tstart=Tstart,
+            Tstop=Tstop,
+            Tstep=Tstep,
+            Tdamp=Tdamp,
+            run=run,
+            thermo=thermo,
+            timestep=timestep,
+            Pstart=Pstart,
+            Pstop=Pstop,
+            Pdamp=Pdamp,
+            seed=seed,
+            dist=dist,
+            minimization_activated=minimization_activated,
+        )
+
+
 def optimize_structure_parallel(structure, potential_dataframe, cores=1, lmp=None):
     input_parameter_lst, output_as_lst = combine_structure_and_potential(
         structure=structure, potential_dataframe=potential_dataframe
@@ -254,7 +227,6 @@
             input_parameter_lst=input_parameter_lst,
             lmp=lmp,
             cores=cores,
->>>>>>> 122a67d5
         )
     else:
         return _parallel_execution(
@@ -276,88 +248,6 @@
     cores=1,
     lmp=None,
 ):
-<<<<<<< HEAD
-    if isinstance(structure, (list, np.ndarray)):
-        if isinstance(potential_dataframe, (list, np.ndarray)):
-            if len(structure) == len(potential_dataframe):
-                return _parallel_execution(
-                    function=_calculate_elastic_constants_serial,
-                    input_parameter_lst=[
-                        [
-                            s,
-                            p,
-                            num_of_point,
-                            eps_range,
-                            sqrt_eta,
-                            fit_order,
-                            minimization_activated,
-                        ]
-                        for s, p in zip(structure, potential_dataframe)
-                    ],
-                    cores=cores,
-                )
-            else:
-                raise ValueError(
-                    "Input lists have len(structure) != len(potential_dataframe) ."
-                )
-        elif isinstance(potential_dataframe, (DataFrame, Series)):
-            return _parallel_execution(
-                function=_calculate_elastic_constants_serial,
-                input_parameter_lst=[
-                    [
-                        s,
-                        potential_dataframe,
-                        num_of_point,
-                        eps_range,
-                        sqrt_eta,
-                        fit_order,
-                        minimization_activated,
-                    ]
-                    for s in structure
-                ],
-                cores=cores,
-            )
-        else:
-            raise TypeError(
-                "potential_dataframe should either be an pandas.DataFrame object or a list of those. "
-            )
-    elif isinstance(structure, Atoms):
-        if isinstance(potential_dataframe, (list, np.ndarray)):
-            return _parallel_execution(
-                function=_calculate_elastic_constants_serial,
-                input_parameter_lst=[
-                    [
-                        structure,
-                        p,
-                        num_of_point,
-                        eps_range,
-                        sqrt_eta,
-                        fit_order,
-                        minimization_activated,
-                    ]
-                    for p in potential_dataframe
-                ],
-                cores=cores,
-            )
-        elif isinstance(potential_dataframe, (DataFrame, Series)):
-            return calculate_elastic_constants(
-                lmp=_get_lammps_mpi(enable_mpi=False),
-                structure=structure,
-                potential_dataframe=potential_dataframe,
-                num_of_point=num_of_point,
-                eps_range=eps_range,
-                sqrt_eta=sqrt_eta,
-                fit_order=fit_order,
-                minimization_activated=minimization_activated,
-            )
-        else:
-            raise TypeError(
-                "potential_dataframe should either be an pandas.DataFrame object or a list of those. "
-            )
-    else:
-        raise TypeError(
-            "structure should either be an ase.atoms.Atoms object or a list of those."
-=======
     combo_lst, output_as_lst = combine_structure_and_potential(
         structure=structure, potential_dataframe=potential_dataframe
     )
@@ -379,7 +269,6 @@
             input_parameter_lst=input_parameter_lst,
             cores=cores,
             lmp=lmp,
->>>>>>> 122a67d5
         )
     else:
         return _parallel_execution(
@@ -403,29 +292,6 @@
     cores=1,
     lmp=None,
 ):
-<<<<<<< HEAD
-    if isinstance(structure, (list, np.ndarray)):
-        if isinstance(potential_dataframe, (list, np.ndarray)):
-            if len(structure) == len(potential_dataframe):
-                return _parallel_execution(
-                    function=_calculate_energy_volume_curve_serial,
-                    input_parameter_lst=[
-                        [
-                            s,
-                            p,
-                            num_points,
-                            fit_type,
-                            fit_order,
-                            vol_range,
-                            axes,
-                            strains,
-                            minimization_activated,
-                        ]
-                        for s, p in zip(structure, potential_dataframe)
-                    ],
-                    cores=cores,
-                )
-=======
     combo_lst, output_as_lst = combine_structure_and_potential(
         structure=structure, potential_dataframe=potential_dataframe
     )
@@ -457,95 +323,6 @@
             cores=cores,
             lmp=lmp,
         )[0]
-
-
-def combine_structure_and_potential(structure, potential_dataframe):
-    if isinstance(structure, (list, np.ndarray)):
-        if isinstance(potential_dataframe, (list, np.ndarray)):
-            if len(structure) == len(potential_dataframe):
-                return [[s, p] for s, p in zip(structure, potential_dataframe)], True
->>>>>>> 122a67d5
-            else:
-                raise ValueError(
-                    "Input lists have len(structure) != len(potential_dataframe) ."
-                )
-        elif isinstance(potential_dataframe, (DataFrame, Series)):
-<<<<<<< HEAD
-            return _parallel_execution(
-                function=_calculate_energy_volume_curve_serial,
-                input_parameter_lst=[
-                    [
-                        s,
-                        potential_dataframe,
-                        num_points,
-                        fit_type,
-                        fit_order,
-                        vol_range,
-                        axes,
-                        strains,
-                        minimization_activated,
-                    ]
-                    for s in structure
-                ],
-                cores=cores,
-            )
-        else:
-            raise TypeError(
-                "potential_dataframe should either be an pandas.DataFrame object or a list of those. "
-            )
-    elif isinstance(structure, Atoms):
-        if isinstance(potential_dataframe, (list, np.ndarray)):
-            return _parallel_execution(
-                function=_calculate_energy_volume_curve_serial,
-                input_parameter_lst=[
-                    [
-                        structure,
-                        p,
-                        num_points,
-                        fit_type,
-                        fit_order,
-                        vol_range,
-                        axes,
-                        strains,
-                        minimization_activated,
-                    ]
-                    for p in potential_dataframe
-                ],
-                cores=cores,
-            )
-        elif isinstance(potential_dataframe, (DataFrame, Series)):
-            return calculate_energy_volume_curve(
-                lmp=_get_lammps_mpi(enable_mpi=False),
-                structure=structure,
-                potential_dataframe=potential_dataframe,
-                num_points=num_points,
-                fit_type=fit_type,
-                fit_order=fit_order,
-                vol_range=vol_range,
-                axes=axes,
-                strains=strains,
-                minimization_activated=minimization_activated,
-=======
-            return [[s, potential_dataframe] for s in structure], True
-        else:
-            raise TypeError(
-                "potential_dataframe should either be an pandas.DataFrame object or a list of those. "
->>>>>>> 122a67d5
-            )
-    elif isinstance(structure, Atoms):
-        if isinstance(potential_dataframe, (list, np.ndarray)):
-            return [[structure, p] for p in potential_dataframe], True
-        elif isinstance(potential_dataframe, (DataFrame, Series)):
-            return [[structure, potential_dataframe]], False
-        else:
-            raise TypeError(
-                "potential_dataframe should either be an pandas.DataFrame object or a list of those. "
-<<<<<<< HEAD
-            )
-    else:
-        raise TypeError(
-            "structure should either be an ase.atoms.Atoms object or a list of those."
-        )
 
 
 def calculate_molecular_dynamics_thermal_expansion_parallel(
@@ -674,8 +451,36 @@
         else:
             raise TypeError(
                 "potential_dataframe should either be an pandas.DataFrame object or a list of those. "
-=======
->>>>>>> 122a67d5
+            )
+    else:
+        raise TypeError(
+            "structure should either be an ase.atoms.Atoms object or a list of those."
+        )
+
+
+def combine_structure_and_potential(structure, potential_dataframe):
+    if isinstance(structure, (list, np.ndarray)):
+        if isinstance(potential_dataframe, (list, np.ndarray)):
+            if len(structure) == len(potential_dataframe):
+                return [[s, p] for s, p in zip(structure, potential_dataframe)], True
+            else:
+                raise ValueError(
+                    "Input lists have len(structure) != len(potential_dataframe) ."
+                )
+        elif isinstance(potential_dataframe, (DataFrame, Series)):
+            return [[s, potential_dataframe] for s in structure], True
+        else:
+            raise TypeError(
+                "potential_dataframe should either be an pandas.DataFrame object or a list of those. "
+            )
+    elif isinstance(structure, Atoms):
+        if isinstance(potential_dataframe, (list, np.ndarray)):
+            return [[structure, p] for p in potential_dataframe], True
+        elif isinstance(potential_dataframe, (DataFrame, Series)):
+            return [[structure, potential_dataframe]], False
+        else:
+            raise TypeError(
+                "potential_dataframe should either be an pandas.DataFrame object or a list of those. "
             )
     else:
         raise TypeError(
