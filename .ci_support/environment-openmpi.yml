--- conflicted
+++ resolved
@@ -4,14 +4,9 @@
 - coverage
 - coveralls =3.3.1
 - ase =3.22.1
-<<<<<<< HEAD
-- lammps =2023.03.28
-- numpy =1.25.2
-=======
 - atomistics =0.0.5
 - lammps =2023.08.02
-- numpy =1.23.5
->>>>>>> 6be5f09d
+- numpy =1.26.0
 - openmpi
 - pandas =2.1.1
 - pympipool =0.7.0
