--- conflicted
+++ resolved
@@ -2,11 +2,7 @@
 - conda-forge
 dependencies:
 - ase =3.22.1
-<<<<<<< HEAD
 - atomistics =0.1.9
-=======
-- atomistics =0.1.8
->>>>>>> 1b4e085b
 - lammps =2023.08.02
 - mpich
 - numpy =1.26.2
