channels:
- conda-forge
dependencies:
- ase =3.22.1
- lammps =2023.03.28
- mpich
<<<<<<< HEAD
- numpy =1.24.2
- pandas =2.0.1
=======
- numpy =1.23.5
- pandas =2.0.2
>>>>>>> 53b357e8
- pathlib2 =2.3.7.post1
- pympipool =0.5.0
- scipy =1.10.1
- spglib =2.0.2
- sqsgenerator =0.2<|MERGE_RESOLUTION|>--- conflicted
+++ resolved
@@ -4,13 +4,8 @@
 - ase =3.22.1
 - lammps =2023.03.28
 - mpich
-<<<<<<< HEAD
 - numpy =1.24.2
-- pandas =2.0.1
-=======
-- numpy =1.23.5
 - pandas =2.0.2
->>>>>>> 53b357e8
 - pathlib2 =2.3.7.post1
 - pympipool =0.5.0
 - scipy =1.10.1
