--- conflicted
+++ resolved
@@ -45,14 +45,10 @@
             calc_mode="md",
             calc_kwargs=calc_kwargs,
             units=units,
-<<<<<<< HEAD
             lmp_command= "cp ../static/compatibility_output/* .",
             resource_path=os.path.abspath(
                 os.path.join("..", os.path.dirname(__file__), "static", "potential")
             ),
-=======
-            lmp_command="cp ../static/md_npt_500_0/* .",
->>>>>>> 2a4e10c9
         )
         self.assertFalse(job_crashed)
         for key in self.keys:
@@ -79,7 +75,6 @@
             "run 1000 \n",
         ]
         for line in content_expected:
-<<<<<<< HEAD
             self.assertIn(line, content)
 
     def test_calc_md_nvt(self):
@@ -124,6 +119,4 @@
             'run 1000 \n'
         ]
         for line in content_expected:
-=======
->>>>>>> 2a4e10c9
             self.assertIn(line, content)